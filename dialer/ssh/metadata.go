package ssh

import (
	"fmt"
	"os"
	"time"

	mdata "github.com/go-gost/core/metadata"
	mdutil "github.com/go-gost/core/metadata/util"
<<<<<<< HEAD
	"github.com/mitchellh/go-homedir"
=======
	"github.com/zalando/go-keyring"
>>>>>>> a2ab48c4
	"golang.org/x/crypto/ssh"
)

type metadata struct {
	handshakeTimeout  time.Duration
	signer            ssh.Signer
	keepalive         bool
	keepaliveInterval time.Duration
	keepaliveTimeout  time.Duration
	keepaliveRetries  int
}

func (d *sshDialer) parseMetadata(md mdata.Metadata) (err error) {
	const (
		handshakeTimeout      = "handshakeTimeout"
		privateKeyFile        = "privateKeyFile"
		passphrase            = "passphrase"
		passphraseFromKeyring = "passphraseFromKeyring"
	)

	if key := mdutil.GetString(md, privateKeyFile); key != "" {
		key, err = homedir.Expand(key)
		if err != nil {
			return err
		}
		data, err := os.ReadFile(key)
		if err != nil {
			return err
		}

		var pp string
		if mdutil.GetBool(md, "passphraseFromKeyring") {
			pp, err = keyring.Get(fmt.Sprintf("SSH %s", key), d.options.Auth.Username())
			if err != nil {
				return fmt.Errorf("unable to get secret(%s) from keyring: %w", key, err)
			}
		} else {
			pp = mdutil.GetString(md, passphrase)
		}
		if pp == "" {
			d.md.signer, err = ssh.ParsePrivateKey(data)
		} else {
			d.md.signer, err = ssh.ParsePrivateKeyWithPassphrase(data, []byte(pp))
		}
		if err != nil {
			return err
		}
	}

	d.md.handshakeTimeout = mdutil.GetDuration(md, handshakeTimeout)

	if d.md.keepalive = mdutil.GetBool(md, "keepalive"); d.md.keepalive {
		d.md.keepaliveInterval = mdutil.GetDuration(md, "ttl", "keepalive.interval")
		d.md.keepaliveTimeout = mdutil.GetDuration(md, "keepalive.timeout")
		d.md.keepaliveRetries = mdutil.GetInt(md, "keepalive.retries")
	}

	return
}<|MERGE_RESOLUTION|>--- conflicted
+++ resolved
@@ -7,11 +7,8 @@
 
 	mdata "github.com/go-gost/core/metadata"
 	mdutil "github.com/go-gost/core/metadata/util"
-<<<<<<< HEAD
 	"github.com/mitchellh/go-homedir"
-=======
 	"github.com/zalando/go-keyring"
->>>>>>> a2ab48c4
 	"golang.org/x/crypto/ssh"
 )
 
@@ -43,7 +40,7 @@
 		}
 
 		var pp string
-		if mdutil.GetBool(md, "passphraseFromKeyring") {
+		if mdutil.GetBool(md, passphraseFromKeyring) {
 			pp, err = keyring.Get(fmt.Sprintf("SSH %s", key), d.options.Auth.Username())
 			if err != nil {
 				return fmt.Errorf("unable to get secret(%s) from keyring: %w", key, err)
